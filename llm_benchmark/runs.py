from __future__ import annotations

import dataclasses
import shutil
import time
from enum import Enum
from pathlib import Path
from subprocess import Popen

import toml
import yaml
from jinja2 import Environment, FileSystemLoader, select_autoescape

from . import squeue
from .runconfig import (RunConfig, from_dict, to_dict, get_llama_config,
                        get_llama_tokenizer)


class RunStatus(Enum):
    init = "init"
    running = "running"
    failed = "failed"
    completed = "completed"
    oom = "oom"


class Run:
    def __init__(self, config: RunConfig, gpu_budget: int, gpu_per_node: int,
                 run_dir: Path, template_dir: Path):
        self.config = config
        self.gpu_budget = gpu_budget
        self.gpu_per_node = gpu_per_node

        self.gpu = config.tp*config.pp*config.dp
        assert self.gpu <= gpu_budget
        if self.gpu <= gpu_per_node:
            self.n_nodes = 1
            self.n_proc_per_node = self.gpu
        else:
            assert self.gpu % gpu_per_node == 0
            self.n_nodes = self.gpu//gpu_per_node
            self.n_proc_per_node = gpu_per_node

        # Try to get id from identical previous run.
        run_id = None
        for path in run_dir.iterdir():
<<<<<<< HEAD
            try:
                other_config = toml.load(path/"run_config.toml")
            except NotADirectoryError:
                continue
=======
            if not path.is_dir():
                continue
            other_config = toml.load(path/"run_config.toml")
>>>>>>> d5333140
            if config == from_dict(RunConfig, other_config):  # Other config matches.
                run_id = path.name
                with open(path/"status.txt") as f:
                    other_status = RunStatus[f.read().strip()]
                if other_status == RunStatus.failed and not is_oom(path):
                    shutil.rmtree(path)
                    status = RunStatus.init
                elif other_status == RunStatus.failed:  # and is oom
                    status = RunStatus.oom
                    with open(path/"status.txt", "w+") as f:
                        print(status.value, file=f)
                else:
                    status = other_status
                break

        # There aren't any other runs with our configuration, get new id.
        if run_id is None:
            status = RunStatus.init
            run_id = "0"
            while (run_dir/run_id).exists():
                run_id = str(int(run_id) + 1)
        self.run_id = run_id
        self.home = run_dir/run_id

        # If the run is not already started or done, initialize directory.
        self.home.mkdir(exist_ok=True)
        (self.home/"logs").mkdir(exist_ok=True)
        if status == RunStatus.init:
            # Write status.
            with open(self.home/"status.txt", "w+") as f:
                print(status.value, file=f)
            # Write config toml.
            with open(self.home/"run_config.toml", "w+") as f:
                toml.dump(to_dict(config), f)
            # Fill sbatch template.
            sbatch = self._get_sbatch(template_dir)
            with open(self.home/"nanotron.sbatch", "w+") as f:
                print(sbatch, file=f)
            # Fill config.
            nano_config = self._get_nano_config(template_dir)
            with open(self.home/"nanotron_config.yaml", "w+") as f:
                print(nano_config, file=f)

    def __lt__(self, other: Run) -> bool:
        return int(self.run_id) < int(other.run_id)

    @property
    def status(self) -> RunStatus:
        with open(self.home/"status.txt") as f:
            status = RunStatus["".join(f.read().strip())]
        if status == "failed" and self._is_oom():
            self.status = RunStatus.oom
        with open(self.home/"status.txt") as f:
            return RunStatus["".join(f.read().strip())]

    @status.setter
    def status(self, status: RunStatus):
        self._status = status
        with open(self.home/"status.txt", "w+") as f:
            print(self._status.value, file=f)

    def _get_sbatch(self, template_dir: Path) -> str:
        env = Environment(loader=FileSystemLoader(template_dir),
                          autoescape=select_autoescape())
        template = env.get_template("nanotron.sbatch")
        return template.render(
            run_id=self.run_id,
            run_root=self.home,
            n_nodes=self.n_nodes,
            n_proc_per_node=self.n_proc_per_node,
        )

    def _get_nano_config(self, template_dir: Path) -> str:
        with open(template_dir/"config.yaml") as f:
            data = yaml.safe_load(f)
        data["general"]["run"] = f"benchmark-{self.run_id}"
        data["model"]["model_config"].update(get_llama_config(self.config.model))
        data["parallelism"].update({"tp": self.config.tp, "dp": self.config.dp,
                                    "pp": self.config.pp})
        data["tokenizer"] = {"tokenizer_name_or_path": get_llama_tokenizer(self.config.model)}
        acc = self.config.batch_size//(self.config.micro_batch_size*self.config.dp)
        data["tokens"].update({
            "micro_batch_size": self.config.micro_batch_size,
            "sequence_length": self.config.sequence_length,
            "batch_accumulation_per_replica": acc,
        })
        data["wandb"] = {"dir": str(self.home)}
        return yaml.dump(data)


def is_oom(home: Path) -> bool:
    # Check log, if "OutOfMemoryError" is mentioned, then we set OOM as status.
    if not (home/"logs").exists():
        return False
    logs = list((home/"logs").iterdir())
    if len(logs) == 0:
        return False
    assert len(logs) == 1
    with open(logs[0]) as f:
        for line in f:
            if "OutOfMemoryError" in line:
                return True
    return False


def wait(t: float):
    time.sleep(2)
    t -= 2
    while t > 0:
        print(".", end="", flush=True)
        time.sleep(2)
        t -= 2
    print()


def schedule_runs(configs: list[RunConfig], gpu_budget: int, gpu_per_node: int,
                  run_dir: Path, template_dir: Path):
    # Print info.
    print("Scheduling", len(configs), "runs:")
    print(*configs, sep="\n")
    print("-"*10)
    print()

    # Make sure all of the configurations are valid.
    runs = [Run(config, gpu_budget, gpu_per_node, run_dir, template_dir)
            for config in configs]

    print("Starting runs...")
    skipped = 0
    for run in runs:
        # Skip if needed.
        print("Inspecting run", run.run_id)
        if run.status != RunStatus.init:
            print("Skipping", run.run_id, "because has status", run.status.value)
            print("---")
            print()
            skipped += 1
            continue

        # Wait until we have all available GPUs.
        while squeue.used_nodes() + run.n_nodes > gpu_budget//gpu_per_node:
            print("Can't start this run with current GPU budget, used nodes:",
                  squeue.used_nodes(), "Waiting", end="", flush=True)
            wait(10)
        print("GPU resources available, starting run!")

        # Starting run.
        run.status = RunStatus.running
        with Popen(["sbatch", run.home/"nanotron.sbatch"]) as proc:
            proc.wait()
        time.sleep(2)  # Just to make sure squeue is updated next time we call.
        print("---")
        print()
    print()

    # Wait until all jobs end.
    print("All runs have been scheduled, waiting for them to end...")
    while len(remaining := sorted([run for run in runs if run.status == RunStatus.running])):
        print("Waiting for", len(remaining), "runs, using", squeue.used_nodes(),
              "nodes. Runs:", ",".join(run.run_id for run in remaining), end="", flush=True)
        wait(10)
    print("All runs have ended! Congrats! Now run the analyze tool")
    print("---")
    print()

    # Print final stats.
    print("Final stats:")
    print("Total runs requested:", len(runs))
    print("Total runs skipped:", skipped)
    print("Total runs completed:", len([run for run in runs if run.status == RunStatus.completed]))
    print("Total runs failed:", len([run for run in runs if run.status == RunStatus.failed]))
    print("Total runs oom:", len([run for run in runs if run.status == RunStatus.oom]))
    print("Goodbye")<|MERGE_RESOLUTION|>--- conflicted
+++ resolved
@@ -44,16 +44,9 @@
         # Try to get id from identical previous run.
         run_id = None
         for path in run_dir.iterdir():
-<<<<<<< HEAD
-            try:
-                other_config = toml.load(path/"run_config.toml")
-            except NotADirectoryError:
-                continue
-=======
             if not path.is_dir():
                 continue
             other_config = toml.load(path/"run_config.toml")
->>>>>>> d5333140
             if config == from_dict(RunConfig, other_config):  # Other config matches.
                 run_id = path.name
                 with open(path/"status.txt") as f:
