--- conflicted
+++ resolved
@@ -17,11 +17,7 @@
         proc.wait()
         jobs_raw = json.loads(json_txt)
     return [Job(job["job_id"], job["name"], job["user_name"], job["node_count"]["number"])
-<<<<<<< HEAD
-            for job in jobs_raw["jobs"]]
-=======
             for job in jobs_raw["jobs"] if job["job_state"] == "RUNNING"]
->>>>>>> d5333140
 
 
 def used_nodes(user: str = "ctianche") -> int:
